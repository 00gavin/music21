--- conflicted
+++ resolved
@@ -515,8 +515,7 @@
 
             if useFormat is not None:
                 pass
-<<<<<<< HEAD
-            elif dataStr.startswith('<?xml'):
+            elif dataStrMakeStr.startswith('<?xml'):
                 # we'll check the root tag to determine file type
                 rootTag = ETree.fromstring(dataStr)
                 if isinstance(rootTag, ETree.ElementTree):
@@ -529,17 +528,13 @@
                     useFormat = 'mei'
                 else:
                     useFormat = 'musicxml'
-
-            elif dataStr.startswith('musicxml:'):
+            elif dataStrMakeStr.startswith('musicxml:'):
                 useFormat = 'musicxml'
-            elif dataStr.startswith('mei:'):
+            elif dataStrMakeStr.startswith('mei:'):
                 useFormat = 'mei'
-            elif dataStr.startswith('MThd') or dataStr.startswith('midi:'):
-=======
             elif dataStrMakeStr.startswith('<?xml') or dataStrMakeStr.lower().startswith('musicxml:'):
                 useFormat = 'musicxml'
             elif dataStrMakeStr.startswith('MThd') or dataStrMakeStr.lower().startswith('midi:'):
->>>>>>> 37cca56b
                 useFormat = 'midi'
             elif dataStrMakeStr.startswith('!!!') or dataStrMakeStr.startswith('**') or dataStrMakeStr.lower().startswith('humdrum:'):
                 useFormat = 'humdrum'
